--- conflicted
+++ resolved
@@ -122,17 +122,11 @@
         call.caller_address,
         call.address,
         callee_exists,
-<<<<<<< HEAD
         !state.tx.invalid_tx && call.is_create(),
         true,
         value,
         fee,
-=======
-        call.is_create(),
-        call.value,
-        Some(state.tx.tx.gas_price * state.tx.gas()),
         state.tx_ctx.is_anchor_tx(),
->>>>>>> 3620c07c
     )?;
 
     // In case of contract creation we wish to verify the correctness of the
