--- conflicted
+++ resolved
@@ -255,14 +255,7 @@
     /// Given a [`StateBigInt`] returns the `init_state` and `out_state` ready
     /// to be added as circuit witnesses applying `IotaB9` to the input to
     /// get the output.
-<<<<<<< HEAD
-    pub(crate) fn compute_circ_states(
-        state: StateBigInt,
-        round: usize,
-    ) -> ([F; 25], [F; 25]) {
-=======
-    pub(crate) fn compute_circ_states(state: StateBigInt) -> ([F; 25], [F; 25]) {
->>>>>>> 4732717f
+    pub(crate) fn compute_circ_states(state: StateBigInt, round: usize) -> ([F; 25], [F; 25]) {
         let mut in_biguint = StateBigInt::default();
         let mut in_state: [F; 25] = [F::zero(); 25];
 
@@ -393,12 +386,8 @@
             [0, 0, 0, 0, 0],
             [0, 0, 0, 0, 0],
         ];
-<<<<<<< HEAD
         let (in_state, out_state) =
             IotaB9Config::compute_circ_states(input1.into(), PERMUTATION - 1);
-=======
-        let (in_state, out_state) = IotaB9Config::compute_circ_states(input1.into());
->>>>>>> 4732717f
 
         let constants: Vec<Fp> = ROUND_CONSTANTS
             .iter()
@@ -546,15 +535,8 @@
             in_state[5 * x + y] = biguint_to_f(&in_biguint[(x, y)]);
         }
 
-<<<<<<< HEAD
         // Test for the 24 rounds
-        for (round_idx, round_val) in
-            ROUND_CONSTANTS.iter().enumerate().take(PERMUTATION)
-        {
-=======
-        // Test for the 25 rounds
         for (round_idx, round_val) in ROUND_CONSTANTS.iter().enumerate().take(PERMUTATION) {
->>>>>>> 4732717f
             // Compute out state
             let s1_arith = KeccakFArith::iota_b9(&in_biguint, *round_val);
             let out_state = state_bigint_to_field::<Fp, 25>(s1_arith);
