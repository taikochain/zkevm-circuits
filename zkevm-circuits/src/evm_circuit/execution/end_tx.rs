use crate::{
    evm_circuit::{
        execution::ExecutionGadget,
        param::N_BYTES_GAS,
        step::ExecutionState,
        util::{
            common_gadget::UpdateBalanceGadget,
            constraint_builder::{
                ConstrainBuilderCommon, EVMConstraintBuilder, StepStateTransition,
                Transition::{Delta, Same},
            },
            math_gadget::{
                AddWordsGadget, ConstantDivisionGadget, IsEqualGadget, MinMaxGadget,
                MinMaxWordGadget, MulWordByU64Gadget,
            },
            CachedRegion, Cell, Word,
        },
        witness::{Block, Call, ExecStep, Transaction},
    },
    table::{BlockContextFieldTag, CallContextFieldTag, TxContextFieldTag, TxReceiptFieldTag},
    util::Expr,
};
use bus_mapping::operation::Target;
use eth_types::{evm_types::MAX_REFUND_QUOTIENT_OF_GAS_USED, Field, ToLittleEndian, ToScalar};
use gadgets::util::not;
use halo2_proofs::{circuit::Value, plonk::Error};
use strum::EnumCount;

#[derive(Clone, Debug)]
pub(crate) struct EndTxGadget<F> {
    tx_id: Cell<F>,
    tx_gas: Cell<F>,
    max_refund: ConstantDivisionGadget<F, N_BYTES_GAS>,
    refund: Cell<F>,
    effective_refund: MinMaxGadget<F, N_BYTES_GAS>,
    min_max_effective_tip: MinMaxWordGadget<F>,
    mul_gas_price_by_refund: MulWordByU64Gadget<F>,
    tx_caller_address: Cell<F>,
    gas_fee_refund: UpdateBalanceGadget<F, 2, true>,
    sub_gas_price_by_base_fee: AddWordsGadget<F, 2, true>,
    sub_fee_cap_by_base_fee: AddWordsGadget<F, 2, true>,
    mul_effective_tip_by_gas_used: MulWordByU64Gadget<F>,
    coinbase: Cell<F>,
    coinbase_reward: UpdateBalanceGadget<F, 2, true>,
    current_cumulative_gas_used: Cell<F>,
    is_first_tx: IsEqualGadget<F>,
    is_persistent: Cell<F>,
    tx_gas_tip_cap: Word<F>,
    // taiko
    mul_base_fee_by_gas_used: Option<MulWordByU64Gadget<F>>,
    treasury: Option<Cell<F>>,
    treasury_reward: Option<UpdateBalanceGadget<F, 2, true>>,
}

impl<F: Field> ExecutionGadget<F> for EndTxGadget<F> {
    const NAME: &'static str = "EndTx";

    const EXECUTION_STATE: ExecutionState = ExecutionState::EndTx;

    fn configure(cb: &mut EVMConstraintBuilder<F>) -> Self {
        let tx_id = cb.call_context(None, CallContextFieldTag::TxId);
        let is_persistent = cb.call_context(None, CallContextFieldTag::IsPersistent);

        let [tx_gas, tx_caller_address] =
            [TxContextFieldTag::Gas, TxContextFieldTag::CallerAddress]
                .map(|field_tag| cb.tx_context(tx_id.expr(), field_tag, None));
        let [tx_gas_price, tx_gas_tip_cap, tx_gas_fee_cap] = [
            TxContextFieldTag::GasPrice,
            TxContextFieldTag::GasTipCap,
            TxContextFieldTag::GasFeeCap,
        ]
        .map(|field_tag| cb.tx_context_as_word(tx_id.expr(), field_tag, None));

        // Calculate effective gas to refund
        let gas_used = tx_gas.expr() - cb.curr.state.gas_left.expr();
        let max_refund = ConstantDivisionGadget::construct(
            cb,
            gas_used.clone(),
            MAX_REFUND_QUOTIENT_OF_GAS_USED as u64,
        );
        let refund = cb.query_cell();
        cb.tx_refund_read(tx_id.expr(), refund.expr());
        let effective_refund = MinMaxGadget::construct(cb, max_refund.quotient(), refund.expr());

        // Add effective_refund * tx_gas_price back to caller's balance
        let mul_gas_price_by_refund = MulWordByU64Gadget::construct(
            cb,
            tx_gas_price.clone(),
            effective_refund.min() + cb.curr.state.gas_left.expr(),
        );
        let gas_fee_refund = UpdateBalanceGadget::construct(
            cb,
            tx_caller_address.expr(),
            vec![mul_gas_price_by_refund.product().clone()],
            None,
        );

        let is_first_tx = IsEqualGadget::construct(cb, tx_id.expr(), 1.expr());

        // Add gas_used * effective_tip to coinbase's balance
        let coinbase = cb.query_cell();
        cb.block_lookup(BlockContextFieldTag::Coinbase.expr(), None, coinbase.expr());
        let base_fee = cb.query_word_rlc();

        if cb.is_taiko {
            cb.condition(is_first_tx.expr(), |cb| {
                cb.require_zero("base_fee is zero when tx is first tx", base_fee.expr());
            });
            cb.condition(not::expr(is_first_tx.expr()), |cb| {
                cb.block_lookup(BlockContextFieldTag::BaseFee.expr(), None, base_fee.expr());
            });
        } else {
            cb.block_lookup(BlockContextFieldTag::BaseFee.expr(), None, base_fee.expr());
        }

        // https://eips.ethereum.org/EIPS/eip-1559
        let effective_tip = cb.query_word_rlc();
        // effective_gas_price == base_fee + effective_tip
        let sub_gas_price_by_base_fee =
            AddWordsGadget::construct(cb, [effective_tip.clone(), base_fee.clone()], tx_gas_price);
        let mul_effective_tip_by_gas_used =
            MulWordByU64Gadget::construct(cb, effective_tip.clone(), gas_used.clone());

        // effective_tip == min(gas_tip_cap, gas_fee_cap - base_fee)
        let fee_cap_sub_base_fee = cb.query_word_rlc();
        let sub_fee_cap_by_base_fee = AddWordsGadget::construct(
            cb,
            [base_fee.clone(), fee_cap_sub_base_fee.clone()],
            tx_gas_fee_cap,
        );
        let min_max_effective_tip =
            MinMaxWordGadget::construct(cb, &tx_gas_tip_cap, &fee_cap_sub_base_fee);
        cb.require_equal(
            "effective_tip == min(gas_tip_cap, gas_fee_cap - base_fee)",
            effective_tip.expr(),
            min_max_effective_tip.min(),
        );

        let coinbase_reward = UpdateBalanceGadget::construct(
            cb,
            coinbase.expr(),
            vec![mul_effective_tip_by_gas_used.product().clone()],
            None,
        );

        let (mul_base_fee_by_gas_used, treasury, treasury_reward) = if cb.is_taiko {
            let mul_base_fee_by_gas_used =
                MulWordByU64Gadget::construct(cb, base_fee.clone(), gas_used.clone());
            // send base fee to treasury account
            let treasury = cb.query_cell();
            cb.block_lookup(BlockContextFieldTag::Treasury.expr(), None, treasury.expr());

            let treasury_reward = UpdateBalanceGadget::construct(
                cb,
                treasury.expr(),
                vec![mul_base_fee_by_gas_used.product().clone()],
                None,
            );
            (
                Some(mul_base_fee_by_gas_used),
                Some(treasury),
                Some(treasury_reward),
            )
        } else {
            (None, None, None)
        };

        // constrain tx receipt fields
        cb.tx_receipt_lookup(
            1.expr(),
            tx_id.expr(),
            TxReceiptFieldTag::PostStateOrStatus,
            is_persistent.expr(),
        );
        cb.tx_receipt_lookup(
            1.expr(),
            tx_id.expr(),
            TxReceiptFieldTag::LogLength,
            cb.curr.state.log_id.expr(),
        );

        let current_cumulative_gas_used = cb.query_cell();
        cb.condition(is_first_tx.expr(), |cb| {
            cb.require_zero(
                "current_cumulative_gas_used is zero when tx is first tx",
                current_cumulative_gas_used.expr(),
            );
        });

        cb.condition(1.expr() - is_first_tx.expr(), |cb| {
            cb.tx_receipt_lookup(
                0.expr(),
                tx_id.expr() - 1.expr(),
                TxReceiptFieldTag::CumulativeGasUsed,
                current_cumulative_gas_used.expr(),
            );
        });

        cb.tx_receipt_lookup(
            1.expr(),
            tx_id.expr(),
            TxReceiptFieldTag::CumulativeGasUsed,
            gas_used + current_cumulative_gas_used.expr(),
        );

        let begin_tx_rw_counter = if cb.is_taiko { 11.expr() } else { 10.expr() };
<<<<<<< HEAD
        let invalid_tx_rw_counter = if cb.is_taiko { 11.expr() } else { 10.expr() };
=======
        let invalid_tx_rw_counter = 4.expr();
>>>>>>> b7b6802d
        let end_block_rw_counter = if cb.is_taiko { 10.expr() } else { 9.expr() };

        [ExecutionState::BeginTx, ExecutionState::InvalidTx, ExecutionState::EndBlock].iter()
            .zip([begin_tx_rw_counter, invalid_tx_rw_counter, end_block_rw_counter].iter())
            .for_each(|(state, rw_counter)| {
                cb.condition(
                    cb.next.execution_state_selector([*state]),
                    |cb| {
                        if state == &ExecutionState::EndBlock {
                            cb.require_step_state_transition(StepStateTransition {
                                rw_counter:  Delta(rw_counter.clone() - is_first_tx.expr()),
                                call_id: Same,
                                ..StepStateTransition::any()
                            });
                        } else {
                            cb.call_context_lookup(
                                true.expr(),
                                Some(cb.next.state.rw_counter.expr()),
                                CallContextFieldTag::TxId,
                                tx_id.expr() + 1.expr(),
                            );
                            cb.require_step_state_transition(StepStateTransition {
                                // Cecilia: is_first_tx?
                                rw_counter:  Delta(rw_counter.clone() - is_first_tx.expr()),
                                ..StepStateTransition::any()
                            });
                        }
                    },
                );
            });

        Self {
            tx_id,
            tx_gas,
            max_refund,
            refund,
            effective_refund,
            min_max_effective_tip,
            mul_gas_price_by_refund,
            tx_caller_address,
            gas_fee_refund,
            sub_gas_price_by_base_fee,
            sub_fee_cap_by_base_fee,
            mul_effective_tip_by_gas_used,
            coinbase,
            coinbase_reward,
            current_cumulative_gas_used,
            is_first_tx,
            is_persistent,
            tx_gas_tip_cap,
            mul_base_fee_by_gas_used,
            treasury,
            treasury_reward,
        }
    }

    fn assign_exec_step(
        &self,
        region: &mut CachedRegion<'_, '_, F>,
        offset: usize,
        block: &Block<F>,
        tx: &Transaction,
        call: &Call,
        step: &ExecStep,
    ) -> Result<(), Error> {
        println!("-->EndTx rwc {:?}", step.rwc.0);
        let gas_used = tx.gas - step.gas_left.0;
        let (refund, _) = block.get_rws(step, 2).tx_refund_value_pair();
        let [(caller_balance, caller_balance_prev), (coinbase_balance, coinbase_balance_prev)] =
            [3, 4].map(|index| block.get_rws(step, index).account_value_pair());
        self.tx_id
            .assign(region, offset, Value::known(F::from(tx.id as u64)))?;
        self.tx_gas
            .assign(region, offset, Value::known(F::from(tx.gas)))?;
        let (max_refund, _) = self.max_refund.assign(region, offset, gas_used as u128)?;
        self.refund
            .assign(region, offset, Value::known(F::from(refund)))?;
        self.effective_refund.assign(
            region,
            offset,
            F::from(max_refund as u64),
            F::from(refund),
        )?;

        let base_fee = if block.is_taiko() && tx.is_first_tx() {
            0.into()
        } else {
            block.context.base_fee
        };
        self.tx_gas_tip_cap
            .assign(region, offset, Some(tx.gas_tip_cap.to_le_bytes()))?;
        self.sub_fee_cap_by_base_fee.assign(
            region,
            offset,
            [base_fee, tx.gas_fee_cap - base_fee],
            tx.gas_fee_cap,
        )?;
        self.min_max_effective_tip.assign(
            region,
            offset,
            tx.gas_tip_cap,
            tx.gas_fee_cap - base_fee,
        )?;
        let effective_refund = refund.min(max_refund as u64);
        let gas_fee_refund = tx.gas_price * (effective_refund + step.gas_left.0);
        self.mul_gas_price_by_refund.assign(
            region,
            offset,
            tx.gas_price,
            effective_refund + step.gas_left.0,
            gas_fee_refund,
        )?;
        self.tx_caller_address.assign(
            region,
            offset,
            Value::known(
                tx.caller_address
                    .to_scalar()
                    .expect("unexpected Address -> Scalar conversion failure"),
            ),
        )?;
        self.gas_fee_refund.assign(
            region,
            offset,
            caller_balance_prev,
            vec![gas_fee_refund],
            caller_balance,
        )?;
        let effective_tip = tx.gas_price - base_fee;
        self.sub_gas_price_by_base_fee.assign(
            region,
            offset,
            [effective_tip, base_fee],
            tx.gas_price,
        )?;

        self.mul_effective_tip_by_gas_used.assign(
            region,
            offset,
            effective_tip,
            gas_used,
            effective_tip * gas_used,
        )?;
        self.coinbase.assign(
            region,
            offset,
            Value::known(
                block
                    .context
                    .coinbase
                    .to_scalar()
                    .expect("unexpected Address -> Scalar conversion failure"),
            ),
        )?;
        self.coinbase_reward.assign(
            region,
            offset,
            coinbase_balance_prev,
            vec![effective_tip * gas_used],
            coinbase_balance,
        )?;
        if block.is_taiko() {
            self.mul_base_fee_by_gas_used.as_ref().unwrap().assign(
                region,
                offset,
                base_fee,
                gas_used,
                base_fee * gas_used,
            )?;
            self.treasury.as_ref().unwrap().assign(
                region,
                offset,
                Value::known(
                    block
                        .protocol_instance
                        .as_ref()
                        .unwrap()
                        .meta_hash
                        .treasury
                        .to_scalar()
                        .expect("unexpected Address -> Scalar conversion failure"),
                ),
            )?;
            let (treasury_balance, treasury_balance_prev) =
                block.get_rws(step, 5).account_value_pair();
            self.treasury_reward.as_ref().unwrap().assign(
                region,
                offset,
                treasury_balance_prev,
                vec![base_fee * gas_used],
                treasury_balance,
            )?;
        }
        let current_cumulative_gas_used: u64 = if tx.id == 1 {
            0
        } else {
            // first transaction needs TxReceiptFieldTag::COUNT(3) lookups to tx receipt,
            // while later transactions need 4 (with one extra cumulative gas read) lookups
            let rw = &block.rws[(
                Target::TxReceipt,
                (tx.id - 2) * (TxReceiptFieldTag::COUNT + 1) + 2,
            )];
            rw.receipt_value()
        };

        self.current_cumulative_gas_used.assign(
            region,
            offset,
            Value::known(F::from(current_cumulative_gas_used)),
        )?;
        self.is_first_tx
            .assign(region, offset, F::from(tx.id as u64), F::ONE)?;
        self.is_persistent.assign(
            region,
            offset,
            Value::known(F::from(call.is_persistent as u64)),
        )?;

        Ok(())
    }
}

#[cfg(test)]
mod test {
    use crate::test_util::CircuitTestBuilder;
    use bus_mapping::circuit_input_builder::CircuitsParams;
    use eth_types::{self, bytecode};

    use mock::{eth, test_ctx::helpers::account_0_code_account_1_no_code, TestContext};

    fn test_ok<const NACC: usize, const NTX: usize>(ctx: TestContext<NACC, NTX>) {
        CircuitTestBuilder::new_from_test_ctx(ctx)
            .params(CircuitsParams {
                max_txs: 5,
                ..Default::default()
            })
            .run();
    }

    #[test]
    fn end_tx_gadget_simple() {
        // TODO: Enable this with respective code when SSTORE is implemented.
        // Tx with non-capped refund
        // test_ok(vec![mock_tx(
        //     address!("0x00000000000000000000000000000000000000fe"),
        //     Some(27000),
        //     None,
        // )]);
        // Tx with capped refund
        // test_ok(vec![mock_tx(
        //     address!("0x00000000000000000000000000000000000000fe"),
        //     Some(65000),
        //     None,
        // )]);

        // Multiple txs
        test_ok(
            // Get the execution steps from the external tracer
            TestContext::<2, 3>::new_with_taiko(
                None,
                account_0_code_account_1_no_code(bytecode! { STOP }),
                |mut txs, accs| {
                    txs[0]
                        .to(accs[0].address)
                        .from(accs[1].address)
                        .value(eth(1));
                    txs[1]
                        .to(accs[0].address)
                        .from(accs[1].address)
                        .value(eth(1));
                    txs[2]
                        .to(accs[0].address)
                        .from(accs[1].address)
                        .value(eth(1));
                },
                |block, _tx| block.number(0xcafeu64),
            )
            .unwrap(),
        );
    }
}<|MERGE_RESOLUTION|>--- conflicted
+++ resolved
@@ -204,11 +204,7 @@
         );
 
         let begin_tx_rw_counter = if cb.is_taiko { 11.expr() } else { 10.expr() };
-<<<<<<< HEAD
-        let invalid_tx_rw_counter = if cb.is_taiko { 11.expr() } else { 10.expr() };
-=======
         let invalid_tx_rw_counter = 4.expr();
->>>>>>> b7b6802d
         let end_block_rw_counter = if cb.is_taiko { 10.expr() } else { 9.expr() };
 
         [ExecutionState::BeginTx, ExecutionState::InvalidTx, ExecutionState::EndBlock].iter()
