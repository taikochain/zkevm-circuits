use crate::{
    evm_circuit::{
        execution::ExecutionGadget,
        param::N_BYTES_GAS,
        step::ExecutionState,
        util::{
            common_gadget::UpdateBalanceGadget,
            constraint_builder::{
                ConstrainBuilderCommon, EVMConstraintBuilder, StepStateTransition,
                Transition::{Delta, Same},
            },
            math_gadget::{
                AddWordsGadget, ConstantDivisionGadget, IsEqualGadget, MinMaxGadget,
                MinMaxWordGadget, MulWordByU64Gadget,
            },
            CachedRegion, Cell, Word,
        },
        witness::{Block, Call, ExecStep, Transaction},
    },
    table::{BlockContextFieldTag, CallContextFieldTag, TxContextFieldTag, TxReceiptFieldTag},
    util::Expr,
};
use bus_mapping::operation::Target;
use eth_types::{evm_types::MAX_REFUND_QUOTIENT_OF_GAS_USED, Field, ToLittleEndian, ToScalar};
use gadgets::util::not;
use halo2_proofs::{circuit::Value, plonk::Error};
use strum::EnumCount;

#[derive(Clone, Debug)]
pub(crate) struct EndTxGadget<F> {
    tx_id: Cell<F>,
    tx_gas: Cell<F>,
    max_refund: ConstantDivisionGadget<F, N_BYTES_GAS>,
    refund: Cell<F>,
    effective_refund: MinMaxGadget<F, N_BYTES_GAS>,
    min_max_effective_tip: MinMaxWordGadget<F>,
    mul_gas_price_by_refund: MulWordByU64Gadget<F>,
    tx_caller_address: Cell<F>,
    gas_fee_refund: UpdateBalanceGadget<F, 2, true>,
    sub_gas_price_by_base_fee: AddWordsGadget<F, 2, true>,
    sub_fee_cap_by_base_fee: AddWordsGadget<F, 2, true>,
    mul_effective_tip_by_gas_used: MulWordByU64Gadget<F>,
    coinbase: Cell<F>,
    coinbase_reward: UpdateBalanceGadget<F, 2, true>,
    current_cumulative_gas_used: Cell<F>,
    is_first_tx: IsEqualGadget<F>,
    is_persistent: Cell<F>,
    tx_gas_tip_cap: Word<F>,
    // taiko
    mul_base_fee_by_gas_used: Option<MulWordByU64Gadget<F>>,
    treasury: Option<Cell<F>>,
    treasury_reward: Option<UpdateBalanceGadget<F, 2, true>>,
}

impl<F: Field> ExecutionGadget<F> for EndTxGadget<F> {
    const NAME: &'static str = "EndTx";

    const EXECUTION_STATE: ExecutionState = ExecutionState::EndTx;

    fn configure(cb: &mut EVMConstraintBuilder<F>) -> Self {
        let tx_id = cb.call_context(None, CallContextFieldTag::TxId);
        let is_persistent = cb.call_context(None, CallContextFieldTag::IsPersistent);

        let [tx_gas, tx_caller_address] =
            [TxContextFieldTag::Gas, TxContextFieldTag::CallerAddress]
                .map(|field_tag| cb.tx_context(tx_id.expr(), field_tag, None));
        let [tx_gas_price, tx_gas_tip_cap, tx_gas_fee_cap] = [
            TxContextFieldTag::GasPrice,
            TxContextFieldTag::GasTipCap,
            TxContextFieldTag::GasFeeCap,
        ]
        .map(|field_tag| cb.tx_context_as_word(tx_id.expr(), field_tag, None));

        // Calculate effective gas to refund
        let gas_used = tx_gas.expr() - cb.curr.state.gas_left.expr();
        let max_refund = ConstantDivisionGadget::construct(
            cb,
            gas_used.clone(),
            MAX_REFUND_QUOTIENT_OF_GAS_USED as u64,
        );
        let refund = cb.query_cell();
        cb.tx_refund_read(tx_id.expr(), refund.expr());
        let effective_refund = MinMaxGadget::construct(cb, max_refund.quotient(), refund.expr());

        // Add effective_refund * tx_gas_price back to caller's balance
        let mul_gas_price_by_refund = MulWordByU64Gadget::construct(
            cb,
            tx_gas_price.clone(),
            effective_refund.min() + cb.curr.state.gas_left.expr(),
        );
        let gas_fee_refund = UpdateBalanceGadget::construct(
            cb,
            tx_caller_address.expr(),
            vec![mul_gas_price_by_refund.product().clone()],
            None,
        );

        let is_first_tx = IsEqualGadget::construct(cb, tx_id.expr(), 1.expr());

        // Add gas_used * effective_tip to coinbase's balance
        let coinbase = cb.query_cell();
        cb.block_lookup(BlockContextFieldTag::Coinbase.expr(), None, coinbase.expr());
        let base_fee = cb.query_word_rlc();

        if cb.is_taiko {
            cb.condition(is_first_tx.expr(), |cb| {
                cb.require_zero("base_fee is zero when tx is first tx", base_fee.expr());
            });
            cb.condition(not::expr(is_first_tx.expr()), |cb| {
                cb.block_lookup(BlockContextFieldTag::BaseFee.expr(), None, base_fee.expr());
            });
        } else {
            cb.block_lookup(BlockContextFieldTag::BaseFee.expr(), None, base_fee.expr());
        }

        // https://eips.ethereum.org/EIPS/eip-1559
        let effective_tip = cb.query_word_rlc();
        // effective_gas_price == base_fee + effective_tip
        let sub_gas_price_by_base_fee =
            AddWordsGadget::construct(cb, [effective_tip.clone(), base_fee.clone()], tx_gas_price);
        let mul_effective_tip_by_gas_used =
            MulWordByU64Gadget::construct(cb, effective_tip.clone(), gas_used.clone());

        // effective_tip == min(gas_tip_cap, gas_fee_cap - base_fee)
        let fee_cap_sub_base_fee = cb.query_word_rlc();
        let sub_fee_cap_by_base_fee = AddWordsGadget::construct(
            cb,
            [base_fee.clone(), fee_cap_sub_base_fee.clone()],
            tx_gas_fee_cap,
        );
        let min_max_effective_tip =
            MinMaxWordGadget::construct(cb, &tx_gas_tip_cap, &fee_cap_sub_base_fee);
        cb.require_equal(
            "effective_tip == min(gas_tip_cap, gas_fee_cap - base_fee)",
            effective_tip.expr(),
            min_max_effective_tip.min(),
        );

        let coinbase_reward = UpdateBalanceGadget::construct(
            cb,
            coinbase.expr(),
            vec![mul_effective_tip_by_gas_used.product().clone()],
            None,
        );

        let (mul_base_fee_by_gas_used, treasury, treasury_reward) = if cb.is_taiko {
            let mul_base_fee_by_gas_used =
                MulWordByU64Gadget::construct(cb, base_fee.clone(), gas_used.clone());
            // send base fee to treasury account
            let treasury = cb.query_cell();
            cb.block_lookup(BlockContextFieldTag::Treasury.expr(), None, treasury.expr());

            let treasury_reward = UpdateBalanceGadget::construct(
                cb,
                treasury.expr(),
                vec![mul_base_fee_by_gas_used.product().clone()],
                None,
            );
            (
                Some(mul_base_fee_by_gas_used),
                Some(treasury),
                Some(treasury_reward),
            )
        } else {
            (None, None, None)
        };

        // constrain tx receipt fields
        cb.tx_receipt_lookup(
            1.expr(),
            tx_id.expr(),
            TxReceiptFieldTag::PostStateOrStatus,
            is_persistent.expr(),
        );
        cb.tx_receipt_lookup(
            1.expr(),
            tx_id.expr(),
            TxReceiptFieldTag::LogLength,
            cb.curr.state.log_id.expr(),
        );
<<<<<<< HEAD

        let is_first_tx = IsEqualGadget::construct(cb, tx_id.expr(), 1.expr());
=======
>>>>>>> 536165e3

        let current_cumulative_gas_used = cb.query_cell();
        cb.condition(is_first_tx.expr(), |cb| {
            cb.require_zero(
                "current_cumulative_gas_used is zero when tx is first tx",
                current_cumulative_gas_used.expr(),
            );
        });

        cb.condition(1.expr() - is_first_tx.expr(), |cb| {
            cb.tx_receipt_lookup(
                0.expr(),
                tx_id.expr() - 1.expr(),
                TxReceiptFieldTag::CumulativeGasUsed,
                current_cumulative_gas_used.expr(),
            );
        });

        cb.tx_receipt_lookup(
            1.expr(),
            tx_id.expr(),
            TxReceiptFieldTag::CumulativeGasUsed,
            gas_used + current_cumulative_gas_used.expr(),
        );

        let begin_tx_rw_counter = if cb.is_taiko { 11.expr() } else { 10.expr() };

        cb.condition(
            cb.next.execution_state_selector([ExecutionState::BeginTx]),
            |cb| {
                cb.call_context_lookup(
                    true.expr(),
                    Some(cb.next.state.rw_counter.expr()),
                    CallContextFieldTag::TxId,
                    tx_id.expr() + 1.expr(),
                );

                cb.require_step_state_transition(StepStateTransition {
                    rw_counter: Delta(begin_tx_rw_counter - is_first_tx.expr()),
                    ..StepStateTransition::any()
                });
            },
        );

        let end_block_rw_counter = if cb.is_taiko { 10.expr() } else { 9.expr() };

        cb.condition(
            cb.next.execution_state_selector([ExecutionState::EndBlock]),
            |cb| {
                cb.require_step_state_transition(StepStateTransition {
                    rw_counter: Delta(end_block_rw_counter - is_first_tx.expr()),
                    // We propagate call_id so that EndBlock can get the last tx_id
                    // in order to count processed txs.
                    call_id: Same,
                    ..StepStateTransition::any()
                });
            },
        );

        Self {
            tx_id,
            tx_gas,
            max_refund,
            refund,
            effective_refund,
            min_max_effective_tip,
            mul_gas_price_by_refund,
            tx_caller_address,
            gas_fee_refund,
            sub_gas_price_by_base_fee,
            sub_fee_cap_by_base_fee,
            mul_effective_tip_by_gas_used,
            coinbase,
            coinbase_reward,
            current_cumulative_gas_used,
            is_first_tx,
            is_persistent,
            tx_gas_tip_cap,
            mul_base_fee_by_gas_used,
            treasury,
            treasury_reward,
        }
    }

    fn assign_exec_step(
        &self,
        region: &mut CachedRegion<'_, '_, F>,
        offset: usize,
        block: &Block<F>,
        tx: &Transaction,
        call: &Call,
        step: &ExecStep,
    ) -> Result<(), Error> {
        let gas_used = tx.gas - step.gas_left.0;
        let (refund, _) = block.get_rws(step, 2).tx_refund_value_pair();
        let [(caller_balance, caller_balance_prev), (coinbase_balance, coinbase_balance_prev)] =
            [3, 4].map(|index| block.get_rws(step, index).account_value_pair());
        self.tx_id
            .assign(region, offset, Value::known(F::from(tx.id as u64)))?;
        self.tx_gas
            .assign(region, offset, Value::known(F::from(tx.gas)))?;
        let (max_refund, _) = self.max_refund.assign(region, offset, gas_used as u128)?;
        self.refund
            .assign(region, offset, Value::known(F::from(refund)))?;
        self.effective_refund.assign(
            region,
            offset,
            F::from(max_refund as u64),
            F::from(refund),
        )?;

        let base_fee = if block.is_taiko() && tx.is_first_tx() {
            0.into()
        } else {
            block.context.base_fee
        };
        self.tx_gas_tip_cap
            .assign(region, offset, Some(tx.gas_tip_cap.to_le_bytes()))?;
        self.sub_fee_cap_by_base_fee.assign(
            region,
            offset,
            [base_fee, tx.gas_fee_cap - base_fee],
            tx.gas_fee_cap,
        )?;
        self.min_max_effective_tip.assign(
            region,
            offset,
            tx.gas_tip_cap,
            tx.gas_fee_cap - base_fee,
        )?;
        let effective_refund = refund.min(max_refund as u64);
        let gas_fee_refund = tx.gas_price * (effective_refund + step.gas_left.0);
        self.mul_gas_price_by_refund.assign(
            region,
            offset,
            tx.gas_price,
            effective_refund + step.gas_left.0,
            gas_fee_refund,
        )?;
        self.tx_caller_address.assign(
            region,
            offset,
            Value::known(
                tx.caller_address
                    .to_scalar()
                    .expect("unexpected Address -> Scalar conversion failure"),
            ),
        )?;
        self.gas_fee_refund.assign(
            region,
            offset,
            caller_balance_prev,
            vec![gas_fee_refund],
            caller_balance,
        )?;
        let effective_tip = tx.gas_price - base_fee;
        self.sub_gas_price_by_base_fee.assign(
            region,
            offset,
            [effective_tip, base_fee],
            tx.gas_price,
        )?;

        self.mul_effective_tip_by_gas_used.assign(
            region,
            offset,
            effective_tip,
            gas_used,
            effective_tip * gas_used,
        )?;
        self.coinbase.assign(
            region,
            offset,
            Value::known(
                block
                    .context
                    .coinbase
                    .to_scalar()
                    .expect("unexpected Address -> Scalar conversion failure"),
            ),
        )?;
        self.coinbase_reward.assign(
            region,
            offset,
            coinbase_balance_prev,
            vec![effective_tip * gas_used],
            coinbase_balance,
        )?;
        if block.is_taiko() {
            self.mul_base_fee_by_gas_used.as_ref().unwrap().assign(
                region,
                offset,
                base_fee,
                gas_used,
                base_fee * gas_used,
            )?;
            self.treasury.as_ref().unwrap().assign(
                region,
                offset,
                Value::known(
                    block
                        .protocol_instance
                        .as_ref()
                        .unwrap()
                        .meta_hash
                        .treasury
                        .to_scalar()
                        .expect("unexpected Address -> Scalar conversion failure"),
                ),
            )?;
            let (treasury_balance, treasury_balance_prev) =
                block.get_rws(step, 5).account_value_pair();
            self.treasury_reward.as_ref().unwrap().assign(
                region,
                offset,
                treasury_balance_prev,
                vec![base_fee * gas_used],
                treasury_balance,
            )?;
        }
        let current_cumulative_gas_used: u64 = if tx.id == 1 {
            0
        } else {
            // first transaction needs TxReceiptFieldTag::COUNT(3) lookups to tx receipt,
            // while later transactions need 4 (with one extra cumulative gas read) lookups
            let rw = &block.rws[(
                Target::TxReceipt,
                (tx.id - 2) * (TxReceiptFieldTag::COUNT + 1) + 2,
            )];
            rw.receipt_value()
        };

        self.current_cumulative_gas_used.assign(
            region,
            offset,
            Value::known(F::from(current_cumulative_gas_used)),
        )?;
        self.is_first_tx
            .assign(region, offset, F::from(tx.id as u64), F::ONE)?;
        self.is_persistent.assign(
            region,
            offset,
            Value::known(F::from(call.is_persistent as u64)),
        )?;

        Ok(())
    }
}

#[cfg(test)]
mod test {
    use crate::test_util::CircuitTestBuilder;
    use bus_mapping::circuit_input_builder::CircuitsParams;
    use eth_types::{self, bytecode};

    use mock::{eth, test_ctx::helpers::account_0_code_account_1_no_code, TestContext};

    fn test_ok<const NACC: usize, const NTX: usize>(ctx: TestContext<NACC, NTX>) {
        CircuitTestBuilder::new_from_test_ctx(ctx)
            .params(CircuitsParams {
                max_txs: 5,
                ..Default::default()
            })
            .run();
    }

    #[test]
    fn end_tx_gadget_simple() {
        // TODO: Enable this with respective code when SSTORE is implemented.
        // Tx with non-capped refund
        // test_ok(vec![mock_tx(
        //     address!("0x00000000000000000000000000000000000000fe"),
        //     Some(27000),
        //     None,
        // )]);
        // Tx with capped refund
        // test_ok(vec![mock_tx(
        //     address!("0x00000000000000000000000000000000000000fe"),
        //     Some(65000),
        //     None,
        // )]);

        // Multiple txs
        test_ok(
            // Get the execution steps from the external tracer
            TestContext::<2, 3>::new_with_taiko(
                None,
                account_0_code_account_1_no_code(bytecode! { STOP }),
                |mut txs, accs| {
                    txs[0]
                        .to(accs[0].address)
                        .from(accs[1].address)
                        .value(eth(1));
                    txs[1]
                        .to(accs[0].address)
                        .from(accs[1].address)
                        .value(eth(1));
                    txs[2]
                        .to(accs[0].address)
                        .from(accs[1].address)
                        .value(eth(1));
                },
                |block, _tx| block.number(0xcafeu64),
            )
            .unwrap(),
        );
    }
}<|MERGE_RESOLUTION|>--- conflicted
+++ resolved
@@ -178,11 +178,6 @@
             TxReceiptFieldTag::LogLength,
             cb.curr.state.log_id.expr(),
         );
-<<<<<<< HEAD
-
-        let is_first_tx = IsEqualGadget::construct(cb, tx_id.expr(), 1.expr());
-=======
->>>>>>> 536165e3
 
         let current_cumulative_gas_used = cb.query_cell();
         cb.condition(is_first_tx.expr(), |cb| {
