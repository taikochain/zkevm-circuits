use super::table::Table;

// Step dimension
pub(crate) const STEP_WIDTH: usize = 128;
/// Step height
<<<<<<< HEAD
pub const MAX_STEP_HEIGHT: usize = 17;
=======
pub const MAX_STEP_HEIGHT: usize = 21;
>>>>>>> 747663af
pub(crate) const N_CELLS_STEP_STATE: usize = 11;

/// Lookups done per row.
pub(crate) const LOOKUP_CONFIG: &[(Table, usize)] = &[
    (Table::Fixed, 8),
    (Table::Tx, 4),
    (Table::Rw, 8),
    (Table::Bytecode, 4),
    (Table::Block, 1),
    (Table::Byte, 24),
];

/// Maximum number of bytes that an integer can fit in field without wrapping
/// around.
pub(crate) const MAX_N_BYTES_INTEGER: usize = 31;

// Number of bytes an EVM word has.
pub(crate) const N_BYTES_WORD: usize = 32;

// Number of bytes an u64 has.
pub(crate) const N_BYTES_U64: usize = 8;

pub(crate) const N_BYTES_ACCOUNT_ADDRESS: usize = 20;

// Number of bytes that will be used of the memory address and size.
// If any of the other more signficant bytes are used it will always result in
// an out-of-gas error.
pub(crate) const N_BYTES_MEMORY_ADDRESS: usize = 5;
pub(crate) const N_BYTES_MEMORY_WORD_SIZE: usize = 4;

pub(crate) const STACK_CAPACITY: usize = 1024;

// Number of bytes that will be used of prorgam counter. Although the maximum
// size of execution bytecode could be at most 128kB due to the size limit of a
// transaction, which could be covered by 3 bytes, we still support program
// counter to u64 as go-ethereum in case transaction size is allowed larger in
// the future.
pub(crate) const N_BYTES_PROGRAM_COUNTER: usize = N_BYTES_U64;

// Number of bytes that will be used for a tx's gas field.
pub(crate) const N_BYTES_GAS: usize = N_BYTES_U64;

// Number of bytes that will be used for call data's size.
pub(crate) const N_BYTES_CALLDATASIZE: usize = N_BYTES_U64;<|MERGE_RESOLUTION|>--- conflicted
+++ resolved
@@ -3,11 +3,7 @@
 // Step dimension
 pub(crate) const STEP_WIDTH: usize = 128;
 /// Step height
-<<<<<<< HEAD
-pub const MAX_STEP_HEIGHT: usize = 17;
-=======
 pub const MAX_STEP_HEIGHT: usize = 21;
->>>>>>> 747663af
 pub(crate) const N_CELLS_STEP_STATE: usize = 11;
 
 /// Lookups done per row.
