--- conflicted
+++ resolved
@@ -83,21 +83,11 @@
                     // value == init_value
                     if let Some(init_value) = updates
                         .get(row)
-<<<<<<< HEAD
                         .map(|u| u.value_assignments(mock_rand).1)
                         .unwrap_or_default();
                     if value != init_value {
                         errs.push((idx, err_msg_first, *row, *prev_row));
                     }
-=======
-                        .map(|u| u.value_assignments(mock_rand).1) {
-                            if value != init_value {
-                                println!("{} updates {:?}", is_first, updates.get(row));
-                                errs.push((idx, err_msg_first, *row, *prev_row));
-                            }
-                        }
-
->>>>>>> 1e673075
                 } else {
                     // value == prev_value
                     let prev_value = prev_row.value_assignment::<Fr>(mock_rand);
