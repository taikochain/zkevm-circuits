[package]
name = "zkevm-circuits"
version = "0.1.0"
authors = ["therealyingtong <yingtong@z.cash>"]
edition = "2021"
license = "MIT OR Apache-2.0"

# See more keys and their definitions at https://doc.rust-lang.org/cargo/reference/manifest.html

[dependencies]
halo2_proofs = { git = "https://github.com/taikoxyz/halo2.git", features = ["circuit-params"], branch = "taiko/unstable" }
num = "0.4"
sha3 = "0.10"
array-init = "2.0.0"
bus-mapping = { path = "../bus-mapping" }
eth-types = { path = "../eth-types" }
gadgets = { path = "../gadgets" }
ethers-core = "=2.0.0"
ethers-signers = { version = "=2.0.0", optional = true }
mock = { path = "../mock", optional = true }
strum = "0.24"
strum_macros = "0.24"
rand_xorshift = "0.3"
rand = "0.8"
itertools = "0.10.3"
lazy_static = "1.4"
keccak256 = { path = "../keccak256"}
log = "0.4"
env_logger = "0.9"
ecdsa = { git = "https://github.com/taikoxyz/halo2wrong", branch = "a6-integration" }
ecc =       { git = "https://github.com/taikoxyz/halo2wrong", branch = "a6-integration" }
maingate =  { git = "https://github.com/taikoxyz/halo2wrong", branch = "a6-integration" }
integer =   { git = "https://github.com/taikoxyz/halo2wrong", branch = "a6-integration" }
libsecp256k1 = "0.7"
num-bigint = { version = "0.4" }
rand_chacha = "0.3"
snark-verifier = { git = "https://github.com/taikoxyz/snark-verifier.git", branch = "a6-integration", default-features = false, features = ["loader_halo2", "system_halo2", "loader_evm", "parallel"] }
snark-verifier-sdk = { git = "https://github.com/taikoxyz/snark-verifier.git", branch = "a6-integration", default-features = false, features = ["loader_halo2", "loader_evm", "parallel", "display", "halo2_circuit_params"] }
cli-table = { version = "0.4", optional = true }
once_cell = "1.17.1"

serde = { version = "1.0.130", features = ["derive"] }
alloy-primitives = { version = "0.4", default-features = false, features = [
  "rlp",
  "serde",
  "std",
] }
alloy-sol-types = { version = "0.4", optional = true }
alloy-dyn-abi = { version = "0.4", optional = true }

[dev-dependencies]
bus-mapping = { path = "../bus-mapping", features = ["test"] }
ctor = "0.1.22"
ethers-signers = "=2.0.0"
hex = "0.4.3"
itertools = "0.10.1"
mock = { path = "../mock" }
pretty_assertions = "1.0.0"
serde = { version = "1.0.130", features = ["derive"] }
serde_json = "1.0.78"

[features]
default = ["taiko"]
test = ["ethers-signers", "mock", "bus-mapping/test"]
test-circuits = []
warn-unimplemented = ["eth-types/warn-unimplemented"]
stats = ["warn-unimplemented", "dep:cli-table"]
<<<<<<< HEAD
taiko = [
  "dep:alloy-sol-types",
  "dep:alloy-dyn-abi",
]
=======
for-a7 = []
>>>>>>> 10312ad4

[[bin]]
name = "stats"
required-features = ["stats"]<|MERGE_RESOLUTION|>--- conflicted
+++ resolved
@@ -65,14 +65,10 @@
 test-circuits = []
 warn-unimplemented = ["eth-types/warn-unimplemented"]
 stats = ["warn-unimplemented", "dep:cli-table"]
-<<<<<<< HEAD
 taiko = [
   "dep:alloy-sol-types",
   "dep:alloy-dyn-abi",
 ]
-=======
-for-a7 = []
->>>>>>> 10312ad4
 
 [[bin]]
 name = "stats"
